# Copyright 2021 QHAna plugin runner contributors.
#
# Licensed under the Apache License, Version 2.0 (the "License");
# you may not use this file except in compliance with the License.
# You may obtain a copy of the License at
#
#     http://www.apache.org/licenses/LICENSE-2.0
#
# Unless required by applicable law or agreed to in writing, software
# distributed under the License is distributed on an "AS IS" BASIS,
# WITHOUT WARRANTIES OR CONDITIONS OF ANY KIND, either express or implied.
# See the License for the specific language governing permissions and
# limitations under the License.

from dataclasses import dataclass, field
from datetime import datetime
from typing import List, Optional, Sequence, Union

from sqlalchemy.orm import relation, relationship
from sqlalchemy.orm.collections import attribute_mapped_collection
from sqlalchemy.ext.orderinglist import OrderingList, ordering_list
from sqlalchemy.sql import sqltypes as sql
from sqlalchemy.sql.expression import select
from sqlalchemy.sql.schema import (
    Column,
    ForeignKey,
)
from sqlalchemy.ext.associationproxy import association_proxy
from sqlalchemy.event import listens_for

from ..db import DB, REGISTRY


@REGISTRY.mapped
@dataclass
class Step:
    """Step for multi-step plugins

    Attributes:
        id (int, optional): ID of corresponding :class:`ProcessingTask` entry. Use the id to fetch this information from the database.
        step_id (str): ID of step, e.g., ``"step1"`` or ``"step1.step2b"``.
        href (str): The URL of the REST entry point resource.
        ui_href (str): The URL of the micro frontend that corresponds to the REST entry point resource.
        cleared (bool): ``false`` if step is awaiting input, only last step in list can be marked as ``false``.
    """

    __tablename__ = "Step"

    __sa_dataclass_metadata_key__ = "sa"

    id: int = field(
        metadata={"sa": Column(ForeignKey("ProcessingTask.id"), primary_key=True)},
    )
    step_id: str = field(metadata={"sa": Column(sql.String(500))})
    number: int = field(
        init=False, metadata={"sa": Column(sql.Integer(), primary_key=True)}
    )
    href: str = field(metadata={"sa": Column(sql.String(500))})
    ui_href: str = field(metadata={"sa": Column(sql.String(500))})
    cleared: bool = field(metadata={"sa": Column(sql.Boolean())}, default=False)


@REGISTRY.mapped
@dataclass
<<<<<<< HEAD
=======
class TaskData:
    """Dataclass for key-value store of :class:`ProcessingTask`

    Attributes:
        id (int): ID of corresponding :class:`ProcessingTask` entry. Use the id to fetch this information from the database.
        key (str): a key in dict
        value (Union[dict, list, str, float, int, bool, None], optional): a corresponding value in dict. Note that SQL Alchemy's JSON type is used which does not support in-place mutations. If a value needs to be changed, e.g., use `copy.deepcopy`.
    """

    __tablename__ = "TaskData"

    __sa_dataclass_metadata_key__ = "sa"

    id: int = field(
        metadata={
            "sa": Column(
                ForeignKey("ProcessingTask.id"), primary_key=True, nullable=False
            )
        },
    )
    key: str = field(metadata={"sa": Column(sql.String(500), primary_key=True)})
    value: Union[dict, list, str, float, int, bool, None] = field(
        metadata={"sa": Column(sql.JSON)}
    )


@REGISTRY.mapped
@dataclass
>>>>>>> 339a0fd0
class ProcessingTask:
    """Dataclass for persisting (logical) task information.

    Attributes:
        id (int, optional): automatically generated database id. Use the id to fetch this information from the database.
        task_name (str): the name of the (logical) task corresponding to this information object
        started_at (datetime, optional): the moment the task was scheduled. (default :py:func:`~datetime.datetime.utcnow`)
        finished_at (Optional[datetime], optional): the moment the task finished successfully or with an error.
        parameters (str): the parameters for the task. Task parameters should already be prepared and error checked before starting the task.
        data (Union[dict, list, str, float, int, bool, None]): mutable JSON-like store for additional lightweight task data. Default value is empty dict.
        steps (OrderingList[Step]): ordered list of steps of type :class:`Step`. Index ``number`` automatically increases when new elements are appended. Note: only use :meth:`add_next_step` to add a new step. Steps must not be deleted.
        current_step (int): index of last added step.
        progress_value (float): current progress value. ``None`` by default.
        progress_start (float): progress start value.
        progress_target (float): progress target value.
        progress_unit (str): progress unit (default: "%").
        task_status (Optional[str], optional): the status string of the plugin execution, can only be ``PENDING``, ``SUCCESS``, or ``ERROR``.
        task_log (str): the task log, task metadata or the error of the finished task. All data results should be file outputs of the task!
        outputs (List[TaskFile], optional): the output data (files) of the task
    """

    __tablename__ = "ProcessingTask"

    __sa_dataclass_metadata_key__ = "sa"

    id: int = field(init=False, metadata={"sa": Column(sql.INTEGER(), primary_key=True)})
    task_name: str = field(metadata={"sa": Column(sql.String(500))})

    started_at: datetime = field(
        default=datetime.utcnow(), metadata={"sa": Column(sql.TIMESTAMP(timezone=True))}
    )
    finished_at: Optional[datetime] = field(
        default=None, metadata={"sa": Column(sql.TIMESTAMP(timezone=True), nullable=True)}
    )

    parameters: str = field(default="", metadata={"sa": Column(sql.Text())})

    data: Union[dict, list, str, float, int, bool, None] = field(
        default_factory=dict, metadata={"sa": Column(MutableJSON)}
    )

    multi_step: bool = field(default=False, metadata={"sa": Column(sql.Boolean())})

    steps: OrderingList = field(
        default_factory=list,
        metadata={
            "sa": relationship(
                "Step",
                order_by="Step.number",
                collection_class=ordering_list("number"),
                cascade="all, delete-orphan",
            )
        },
    )

    current_step: int = field(default=-1, metadata={"sa": Column(sql.Integer())})

    progress_value: float = field(
        default=None, metadata={"sa": Column(sql.Float(), nullable=True)}
    )
    progress_start: float = field(default=0, metadata={"sa": Column(sql.Float())})
    progress_target: float = field(default=100, metadata={"sa": Column(sql.Float())})
    progress_unit: str = field(default="%", metadata={"sa": Column(sql.String(100))})

    task_status: Optional[str] = field(
        default=None, metadata={"sa": Column(sql.String(100))}
    )

    task_log: str = field(default="", metadata={"sa": Column(sql.Text(), nullable=False)})

    outputs: List["TaskFile"] = field(
        default_factory=list,
        metadata={"sa": relationship("TaskFile", back_populates="task", lazy="select")},
    )

    @property
    def is_finished(self) -> bool:
        """Return true if the task has finished either successfully or with an error."""
        return self.finished_at is not None

    @property
    def is_ok(self) -> bool:
        """Return true if the task has finished successfully."""
        return self.task_status == "SUCCESS"

    @property
    def status(self) -> str:
        """Return the finished status of the task.

        If the task is finished but no task_status was set returns ``"UNKNOWN"``.

        If the task is not finished returns ``"PENDING"``.

        Returns:
            str: ``self.task_status`` | ``"UNKNOWN"`` | ``"PENDING"``
        """
        if self.is_finished:
            if self.task_status:
                return self.task_status
            else:
                return "UNKNOWN"
        return "PENDING"

    def clear_previous_step(self, commit: bool = False):
        """Set ``"cleared"`` of previous step to ``true`` if available. Note: call before calling add_next_step."""
        try:
            step: Step = self.steps[self.current_step]
            step.cleared = True
            DB.session.add(step)
            if commit:
                DB.session.commit()
        except:
            pass

    def add_next_step(self, href: str, ui_href: str, step_id: str, commit: bool = False):
        """Adds new step for multi-step plugin.

        Args:
            href (str): The URL of the REST entry point resource.
            ui_href (str): The URL of the micro frontend that corresponds to the REST entry point resource.
            step_id (str): ID of step, e.g., ``"step1"`` or ``"step2b"``, is automatically appended to previous step

        Raises:
            AssertionError: raised in case the previous step was not cleared before this method is called.
        """
        if self.current_step >= 0:
            if not self.steps[self.current_step].cleared:
                raise AssertionError(
                    "Previous step must be cleared first before adding a new step!"
                )
            step_id = step_id
        else:
            self.multi_step = True

        self.current_step += 1
        new_step: Step = Step(
            id=self.id,
            step_id=step_id,
            href=href,
            ui_href=ui_href,
        )
        self.steps.append(new_step)

        DB.session.add(new_step)
        DB.session.add(self)
        if commit:
            DB.session.commit()

    def add_task_log_entry(self, task_log: str, commit: bool = False):
        """Appends ``task_log`` separated by a new line.

        Args:
            task_log (str): new entry to be added
        """
        if self.task_log:
            self.task_log += "\n" + task_log
        else:
            self.task_log = task_log

        DB.session.add(self)
        if commit:
            DB.session.commit()

    def save(self, commit: bool = False):
        """Add this object to the current session and optionally commit the session to persist all objects in the session."""
        DB.session.add(self)
        if commit:
            DB.session.commit()

    @classmethod
    def get_by_id(cls, id_: int) -> Optional["ProcessingTask"]:
        """Get the object instance by the object id from the database. (None if not found)"""
        return DB.session.execute(select(cls).filter_by(id=id_)).scalar_one_or_none()


@REGISTRY.mapped
@dataclass
class TaskFile:
    __tablename__ = "TaskFile"

    __sa_dataclass_metadata_key__ = "sa"

    id: int = field(init=False, metadata={"sa": Column(sql.INTEGER(), primary_key=True)})
    task: ProcessingTask = field(
        metadata={
            "sa": relationship(
                "ProcessingTask", back_populates="outputs", lazy="selectin"
            )
        }
    )
    security_tag: str = field(metadata={"sa": Column(sql.String(64), nullable=False)})
    storage_provider: str = field(metadata={"sa": Column(sql.String(64), nullable=False)})
    file_name: str = field(
        metadata={"sa": Column(sql.String(500), index=True, nullable=False)}
    )
    file_storage_data: str = field(metadata={"sa": Column(sql.Text(), nullable=False)})
    file_type: Optional[str] = field(
        default=None, metadata={"sa": Column(sql.String(255), nullable=True)}
    )
    mimetype: Optional[str] = field(
        default=None, metadata={"sa": Column(sql.String(255), nullable=True)}
    )
    created_at: datetime = field(
        default=datetime.utcnow(), metadata={"sa": Column(sql.TIMESTAMP(timezone=True))}
    )
    task_id: Optional[int] = field(
        default=None,
        init=False,
        repr=False,
        compare=False,
        hash=False,
        metadata={"sa": Column(sql.INTEGER(), ForeignKey(ProcessingTask.id))},
    )

    def save(self, commit: bool = False):
        """Add this object to the current session and optionally commit the session to persist all objects in the session."""
        DB.session.add(self)
        if commit:
            DB.session.commit()

    @classmethod
    def get_by_id(cls, id_: int) -> Optional["TaskFile"]:
        """Get the object instance by the object id from the database. (None if not found)"""
        return DB.session.execute(select(cls).filter_by(id=id_)).scalar_one_or_none()

    @classmethod
    def get_task_result_files(
        cls, task: Union[int, ProcessingTask]
    ) -> Sequence["TaskFile"]:
        """Get a sequence of task result files (e.g. all files with a file-type that is not "temp-file")."""
        filter_ = (
            cls.file_type != "temp-file",
            cls.task == task if isinstance(task, ProcessingTask) else cls.task_id == task,
        )
        return DB.session.execute(select(cls).filter(*filter_)).scalars().all()<|MERGE_RESOLUTION|>--- conflicted
+++ resolved
@@ -28,6 +28,7 @@
 from sqlalchemy.ext.associationproxy import association_proxy
 from sqlalchemy.event import listens_for
 
+from .mutable_json import MutableJSON
 from ..db import DB, REGISTRY
 
 
@@ -62,37 +63,6 @@
 
 @REGISTRY.mapped
 @dataclass
-<<<<<<< HEAD
-=======
-class TaskData:
-    """Dataclass for key-value store of :class:`ProcessingTask`
-
-    Attributes:
-        id (int): ID of corresponding :class:`ProcessingTask` entry. Use the id to fetch this information from the database.
-        key (str): a key in dict
-        value (Union[dict, list, str, float, int, bool, None], optional): a corresponding value in dict. Note that SQL Alchemy's JSON type is used which does not support in-place mutations. If a value needs to be changed, e.g., use `copy.deepcopy`.
-    """
-
-    __tablename__ = "TaskData"
-
-    __sa_dataclass_metadata_key__ = "sa"
-
-    id: int = field(
-        metadata={
-            "sa": Column(
-                ForeignKey("ProcessingTask.id"), primary_key=True, nullable=False
-            )
-        },
-    )
-    key: str = field(metadata={"sa": Column(sql.String(500), primary_key=True)})
-    value: Union[dict, list, str, float, int, bool, None] = field(
-        metadata={"sa": Column(sql.JSON)}
-    )
-
-
-@REGISTRY.mapped
-@dataclass
->>>>>>> 339a0fd0
 class ProcessingTask:
     """Dataclass for persisting (logical) task information.
 
