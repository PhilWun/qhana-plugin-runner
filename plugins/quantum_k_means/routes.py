--- conflicted
+++ resolved
@@ -26,13 +26,8 @@
 from marshmallow import EXCLUDE
 
 from . import QKMEANS_BLP, QKMeans
-<<<<<<< HEAD
-from .backend.clustering import QuantumBackends
+from .backend.quantum_backend import QuantumBackends
 from .schemas import InputParametersSchema
-=======
-from .backend.quantum_backend import QuantumBackends
-from .schemas import InputParametersSchema, TaskResponseSchema
->>>>>>> 78554933
 from qhana_plugin_runner.api.plugin_schemas import (
     DataMetadata,
     EntryPoint,
